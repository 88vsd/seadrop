// SPDX-License-Identifier: MIT
pragma solidity ^0.8.13;

import { TestHelper } from "test/foundry/utils/TestHelper.sol";

import { TestERC721 } from "test/foundry/utils/TestERC721.sol";

import { SeaDrop } from "seadrop/SeaDrop.sol";

import { ERC721SeaDrop } from "seadrop/ERC721SeaDrop.sol";

import {
    TokenGatedMintParams,
    TokenGatedDropStage
} from "seadrop/lib/SeaDropStructs.sol";

contract ERC721DropTest is TestHelper {
    struct FuzzInputsAllowedTokenHolders {
        uint16 numMints;
        address minter;
        address feeRecipient;
    }

    modifier validateAllowedTokenHoldersArgs(
        FuzzInputsAllowedTokenHolders memory args
    ) {
        vm.assume(args.numMints > 0 && args.numMints < 20);
        vm.assume(args.minter != address(0) && args.feeRecipient != address(0));
        vm.assume(
            args.feeRecipient.code.length == 0 && args.feeRecipient > address(9)
        );
<<<<<<< HEAD
        vm.assume(args.numAllowedNftToken > 0 && args.numAllowedNftToken < 5);
=======
        vm.assume(
            args.minter != args.feeRecipient &&
                args.minter != creator &&
                args.feeRecipient != creator
        );
>>>>>>> 99f4ad12
        _;
    }

    function setUp() public {
        // Deploy the ERC721SeaDrop token.
        address[] memory allowedSeaDrop = new address[](1);
        allowedSeaDrop[0] = address(seadrop);
        token = new ERC721SeaDrop("", "", address(this), allowedSeaDrop);

        // Set the max supply to 1000.
        token.setMaxSupply(1000);

        // Set the creator payout address.
        token.updateCreatorPayoutAddress(address(seadrop), creator);
    }

    function _deployAndMintGateToken(address minter, uint256[] memory tokenIds)
        internal
        returns (address)
    {
        // Create new ERC721 for token gating.
        TestERC721 gateToken = new TestERC721();

        for (uint256 i = 0; i < tokenIds.length; i++) {
            // Mint tokenId to minter address.
            gateToken.mint(minter, tokenIds[i]);
        }

        // Return the address of the newly created token.
        return address(gateToken);
    }

    function testMintAllowedTokenHolder(
        FuzzInputsAllowedTokenHolders memory args
    ) public validateAllowedTokenHoldersArgs(args) {
        // Create the token gated drop stage.
        TokenGatedDropStage memory dropStage = TokenGatedDropStage(
            0.1 ether, // mint price
            200, // max mints per wallet
            uint48(block.timestamp), // start time
            uint48(block.timestamp + 1000), // end time
            1, // drop stage index
            1000, // max token supply for stage
            100, // fee (1%)
            false // if false, allow any fee recipient
        );

        // Iterate over the fuzzed number of gate tokens.
        uint256[] memory tokenIds = new uint256[](args.numMints);

        for (uint256 j = 0; j < args.numMints; j++) {
            tokenIds[j] = j;
        }

        // Deploy a gateToken, mint tokenIds to the minter and store the token's address.
        address gateToken = _deployAndMintGateToken(args.minter, tokenIds);

        vm.prank(address(token));
        // Update token gated drop for the deployed gateToken.
        seadrop.updateTokenGatedDrop(gateToken, dropStage);

        // Keep track of the mint params.
        TokenGatedMintParams memory mintParams = TokenGatedMintParams(
            gateToken,
            tokenIds
        );

        // Calculate the value to send with the transaction.
        uint256 mintValue = args.numMints * dropStage.mintPrice;

        // Prank the mint call as the minter.
        hoax(args.minter, 100 ether);

        // Call mintAllowedTokenHolder as the minter.
        seadrop.mintAllowedTokenHolder{ value: mintValue }(
            address(token),
            args.feeRecipient,
            args.minter,
            tokenGatedMintParamsArray
        );

        // Calculate the expected number of tokens to be minted to the minter.
        uint256 mintQuantity = args.numAllowedNftToken * args.numMints;

        // Check minter token balance increased.
        assertEq(token.balanceOf(args.minter), mintQuantity);
    }

    function testMintAllowedTokenHolder_differentPayerThanMinter(
        FuzzInputsAllowedTokenHolders memory args
    ) public validateAllowedTokenHoldersArgs(args) {
        // Create TokenGatedDropStage object.
        TokenGatedDropStage memory tokenGatedDropStage = TokenGatedDropStage(
            0.1 ether, // mint price
            200, // max mints per wallet
            uint48(block.timestamp), // start time
            uint48(block.timestamp + 1000), // end time
            1, // drop stage index
            1000, // max token supply for stage
            100, // fee (1%)
            false // if false, allow any fee recipient
        );

        // Declare TokenGatedMintParams array.
        TokenGatedMintParams[]
            memory tokenGatedMintParamsArray = new TokenGatedMintParams[](
                args.numAllowedNftToken
            );

        // Iterate over the fuzzed number of gate tokens.
        for (uint256 i = 0; i < args.numAllowedNftToken; i++) {
            uint256[] memory tokenIds = new uint256[](args.numMints);

            for (uint256 j = 0; j < args.numMints; j++) {
                tokenIds[j] = j;
            }

            // Deploy a gateToken, mint tokenIds to the minter and store the token's address.
            address gateToken = _deployAndMintGateToken(args.minter, tokenIds);

            vm.prank(address(token));
            // Update token gated drop for the deployed gateToken.
            seadrop.updateTokenGatedDrop(gateToken, tokenGatedDropStage);

            // Add TokenGatedMintParams object to the array.
            tokenGatedMintParamsArray[i] = TokenGatedMintParams(
                gateToken,
                tokenIds
            );
        }

        // Calculate the value to send with the transaction.
        uint256 mintValue = args.numMints *
            args.numAllowedNftToken *
            tokenGatedDropStage.mintPrice;

        // Derive an address to call the transaction with.
        address payer = makeAddr("payer");

        hoax(payer, 100 ether);

        // Call mintAllowedTokenHolder as the payer.
        seadrop.mintAllowedTokenHolder{ value: mintValue }(
            address(token),
            args.feeRecipient,
            args.minter,
            mintParams
        );

        // Check minter token balance increased.
        assertEq(token.balanceOf(args.minter), args.numMints);
    }

    function testMintAllowedTokenHolder_revertAlreadyRedeemed(
        FuzzInputsAllowedTokenHolders memory args
    ) public validateAllowedTokenHoldersArgs(args) {
        // Create the token gated drop stage.
        TokenGatedDropStage memory dropStage = TokenGatedDropStage(
            0.1 ether, // mint price
            200, // max mints per wallet
            uint48(block.timestamp), // start time
            uint48(block.timestamp + 1000), // end time
            1, // drop stage index
            1000, // max token supply for stage
            100, // fee (1%)
            false // if false, allow any fee recipient
        );

        uint256[] memory tokenIds = new uint256[](args.numMints);

        for (uint256 j = 0; j < args.numMints; j++) {
            tokenIds[j] = j;
        }

        // Deploy a gateToken, mint tokenIds to the minter and store the token's address.
        address gateToken = _deployAndMintGateToken(args.minter, tokenIds);

        vm.prank(address(token));
        // Update token gated drop for the deployed gateToken.
        seadrop.updateTokenGatedDrop(gateToken, dropStage);

        // Keep track of the mint params.
        TokenGatedMintParams memory mintParams = TokenGatedMintParams(
            gateToken,
            tokenIds
        );

        // Calculate the value to send with the transaction.
        uint256 mintValue = args.numMints * dropStage.mintPrice;

        // Call mintAllowedTokenHolder.
        seadrop.mintAllowedTokenHolder{ value: mintValue }(
            address(token),
            args.feeRecipient,
            args.minter,
            mintParams
        );

        // Check minter token balance increased.
        assertEq(token.balanceOf(args.minter), args.numMints);

        // Expect revert since the tokens were already minted in the previous call.
        vm.expectRevert(
            abi.encodeWithSelector(
                TokenGatedTokenIdAlreadyRedeemed.selector,
                address(token),
                mintParams.allowedNftToken,
                mintParams.allowedNftTokenIds[0]
            )
        );

        // Attempt to call mintAllowedTokenHolder with the
        // TokenGatedMintParams from the previous call.
        seadrop.mintAllowedTokenHolder{ value: mintValue }(
            address(token),
            args.feeRecipient,
            args.minter,
            mintParams
        );
    }

    function testMintAllowedTokenHolder_freeMint(
        FuzzInputsAllowedTokenHolders memory args
    ) public validateAllowedTokenHoldersArgs(args) {
        // Create TokenGatedDropStage object with free mint.
        TokenGatedDropStage memory tokenGatedDropStage = TokenGatedDropStage(
            0 ether, // mint price
            200, // max mints per wallet
            uint48(block.timestamp), // start time
            uint48(block.timestamp + 1000), // end time
            1, // drop stage index
            1000, // max token supply for stage
            100, // fee (1%)
            false // if false, allow any fee recipient
        );

        // Declare TokenGatedMintParams array.
        TokenGatedMintParams[]
            memory tokenGatedMintParamsArray = new TokenGatedMintParams[](
                args.numAllowedNftToken
            );

        // Iterate over the fuzzed number of gate tokens.
        for (uint256 i = 0; i < args.numAllowedNftToken; i++) {
            uint256[] memory tokenIds = new uint256[](args.numMints);

            for (uint256 j = 0; j < args.numMints; j++) {
                tokenIds[j] = j;
            }

            // Deploy a gateToken, mint tokenIds to the minter and store the token's address.
            address gateToken = _deployAndMintGateToken(args.minter, tokenIds);

            vm.prank(address(token));
            // Update token gated drop for the deployed gateToken.
            seadrop.updateTokenGatedDrop(gateToken, tokenGatedDropStage);

            // Add TokenGatedMintParams object to the array.
            tokenGatedMintParamsArray[i] = TokenGatedMintParams(
                gateToken,
                tokenIds
            );
        }

        // Call mintAllowedTokenHolder.
        seadrop.mintAllowedTokenHolder(
            address(token),
            args.feeRecipient,
            args.minter,
            tokenGatedMintParamsArray
        );

        // Calculate the expected number of tokens to be minted to the minter.
        uint256 mintQuantity = args.numAllowedNftToken * args.numMints;

        // Check minter token balance increased.
        assertEq(token.balanceOf(args.minter), mintQuantity);
    }

    function testMintAllowedTokenHolder_revertNotOwner(
        FuzzInputsAllowedTokenHolders memory args
    ) public validateAllowedTokenHoldersArgs(args) {
        // Create TokenGatedDropStage object.
        TokenGatedDropStage memory tokenGatedDropStage = TokenGatedDropStage(
            0.1 ether, // mint price
            200, // max mints per wallet
            uint48(block.timestamp), // start time
            uint48(block.timestamp + 1000), // end time
            1, // drop stage index
            1000, // max token supply for stage
            100, // fee (1%)
            false // if false, allow any fee recipient
        );

        // Declare TokenGatedMintParams array.
        TokenGatedMintParams[]
            memory tokenGatedMintParamsArray = new TokenGatedMintParams[](
                args.numAllowedNftToken
            );

        // Iterate over the fuzzed number of gate tokens.
        for (uint256 i = 0; i < args.numAllowedNftToken; i++) {
            uint256[] memory tokenIds = new uint256[](args.numMints);

            for (uint256 j = 0; j < args.numMints; j++) {
                tokenIds[j] = j;
            }

            // Deploy a gateToken, mint tokenIds to the minter and store the token's address.
            address gateToken = _deployAndMintGateToken(args.minter, tokenIds);

            vm.prank(address(token));
            // Update token gated drop for the deployed gateToken.
            seadrop.updateTokenGatedDrop(gateToken, tokenGatedDropStage);

            // Add TokenGatedMintParams object to the array.
            tokenGatedMintParamsArray[i] = TokenGatedMintParams(
                gateToken,
                tokenIds
            );
        }

        // Calculate the value to send with the transaction.
        uint256 mintValue = args.numMints *
            args.numAllowedNftToken *
            tokenGatedDropStage.mintPrice;

        // Create an address to attempt to mint the tokens to, that doesn't
        // own the allowed NFT tokens.
        address notOwner = makeAddr("not owner");

        // Expect the call to fail since the notOwner address does not own
        // the allowed NFT tokens.
        vm.expectRevert(
            abi.encodeWithSelector(
                TokenGatedNotTokenOwner.selector,
                address(token),
                tokenGatedMintParamsArray[0].allowedNftToken,
                tokenGatedMintParamsArray[0].allowedNftTokenIds[0]
            )
        );
        // Call mintAllowedTokenHolder.
        seadrop.mintAllowedTokenHolder{ value: mintValue }(
            address(token),
            args.feeRecipient,
            notOwner,
            tokenGatedMintParamsArray
        );
    }

    function testMintAllowedTokenHolder_revertFeeRecipientNotAllowed(
        FuzzInputsAllowedTokenHolders memory args
    ) public validateAllowedTokenHoldersArgs(args) {
        // Create TokenGatedDropStage object with restricted fee recipients.
        TokenGatedDropStage memory tokenGatedDropStage = TokenGatedDropStage(
            0.1 ether, // mint price
            200, // max mints per wallet
            uint48(block.timestamp), // start time
            uint48(block.timestamp + 1000), // end time
            1, // drop stage index
            1000, // max token supply for stage
            100, // fee (1%)
            true // restrict fee recipients
        );

        // Declare TokenGatedMintParams array.
        TokenGatedMintParams[]
            memory tokenGatedMintParamsArray = new TokenGatedMintParams[](
                args.numAllowedNftToken
            );

        // Iterate over the fuzzed number of gate tokens.
        for (uint256 i = 0; i < args.numAllowedNftToken; i++) {
            uint256[] memory tokenIds = new uint256[](args.numMints);

            for (uint256 j = 0; j < args.numMints; j++) {
                tokenIds[j] = j;
            }

            // Deploy a gateToken, mint tokenIds to the minter and store the token's address.
            address gateToken = _deployAndMintGateToken(args.minter, tokenIds);

            vm.prank(address(token));
            // Update token gated drop for the deployed gateToken.
            seadrop.updateTokenGatedDrop(gateToken, tokenGatedDropStage);

            // Add TokenGatedMintParams object to the array.
            tokenGatedMintParamsArray[i] = TokenGatedMintParams(
                gateToken,
                tokenIds
            );
        }

        // Calculate the value to send with the transaction.
        uint256 mintValue = args.numMints *
            args.numAllowedNftToken *
            tokenGatedDropStage.mintPrice;

        // Expect the call to fail since the passed in fee recipient
        // is not allowed.
        vm.expectRevert(
            abi.encodeWithSelector(FeeRecipientNotAllowed.selector)
        );
        // Attempt to call mintAllowedTokenHolder with a fee recipient.
        seadrop.mintAllowedTokenHolder{ value: mintValue }(
            address(token),
            args.feeRecipient,
            args.minter,
            tokenGatedMintParamsArray
        );
    }
}<|MERGE_RESOLUTION|>--- conflicted
+++ resolved
@@ -29,15 +29,11 @@
         vm.assume(
             args.feeRecipient.code.length == 0 && args.feeRecipient > address(9)
         );
-<<<<<<< HEAD
-        vm.assume(args.numAllowedNftToken > 0 && args.numAllowedNftToken < 5);
-=======
         vm.assume(
             args.minter != args.feeRecipient &&
                 args.minter != creator &&
                 args.feeRecipient != creator
         );
->>>>>>> 99f4ad12
         _;
     }
 
@@ -85,9 +81,9 @@
             false // if false, allow any fee recipient
         );
 
-        // Iterate over the fuzzed number of gate tokens.
-        uint256[] memory tokenIds = new uint256[](args.numMints);
-
+        uint256[] memory tokenIds = new uint256[](args.numMints);
+
+        // Iterate over the fuzzed number of mints.
         for (uint256 j = 0; j < args.numMints; j++) {
             tokenIds[j] = j;
         }
@@ -116,21 +112,18 @@
             address(token),
             args.feeRecipient,
             args.minter,
-            tokenGatedMintParamsArray
-        );
-
-        // Calculate the expected number of tokens to be minted to the minter.
-        uint256 mintQuantity = args.numAllowedNftToken * args.numMints;
+            mintParams
+        );
 
         // Check minter token balance increased.
-        assertEq(token.balanceOf(args.minter), mintQuantity);
+        assertEq(token.balanceOf(args.minter), args.numMints);
     }
 
     function testMintAllowedTokenHolder_differentPayerThanMinter(
         FuzzInputsAllowedTokenHolders memory args
     ) public validateAllowedTokenHoldersArgs(args) {
         // Create TokenGatedDropStage object.
-        TokenGatedDropStage memory tokenGatedDropStage = TokenGatedDropStage(
+        TokenGatedDropStage memory dropStage = TokenGatedDropStage(
             0.1 ether, // mint price
             200, // max mints per wallet
             uint48(block.timestamp), // start time
@@ -141,38 +134,27 @@
             false // if false, allow any fee recipient
         );
 
-        // Declare TokenGatedMintParams array.
-        TokenGatedMintParams[]
-            memory tokenGatedMintParamsArray = new TokenGatedMintParams[](
-                args.numAllowedNftToken
-            );
-
-        // Iterate over the fuzzed number of gate tokens.
-        for (uint256 i = 0; i < args.numAllowedNftToken; i++) {
-            uint256[] memory tokenIds = new uint256[](args.numMints);
-
-            for (uint256 j = 0; j < args.numMints; j++) {
-                tokenIds[j] = j;
-            }
-
-            // Deploy a gateToken, mint tokenIds to the minter and store the token's address.
-            address gateToken = _deployAndMintGateToken(args.minter, tokenIds);
-
-            vm.prank(address(token));
-            // Update token gated drop for the deployed gateToken.
-            seadrop.updateTokenGatedDrop(gateToken, tokenGatedDropStage);
-
-            // Add TokenGatedMintParams object to the array.
-            tokenGatedMintParamsArray[i] = TokenGatedMintParams(
-                gateToken,
-                tokenIds
-            );
-        }
+        uint256[] memory tokenIds = new uint256[](args.numMints);
+
+        for (uint256 j = 0; j < args.numMints; j++) {
+            tokenIds[j] = j;
+        }
+
+        // Deploy a gateToken, mint tokenIds to the minter and store the token's address.
+        address gateToken = _deployAndMintGateToken(args.minter, tokenIds);
+
+        vm.prank(address(token));
+        // Update token gated drop for the deployed gateToken.
+        seadrop.updateTokenGatedDrop(gateToken, dropStage);
+
+        // Keep track of the mint params.
+        TokenGatedMintParams memory mintParams = TokenGatedMintParams(
+            gateToken,
+            tokenIds
+        );
 
         // Calculate the value to send with the transaction.
-        uint256 mintValue = args.numMints *
-            args.numAllowedNftToken *
-            tokenGatedDropStage.mintPrice;
+        uint256 mintValue = args.numMints * dropStage.mintPrice;
 
         // Derive an address to call the transaction with.
         address payer = makeAddr("payer");
@@ -263,7 +245,7 @@
         FuzzInputsAllowedTokenHolders memory args
     ) public validateAllowedTokenHoldersArgs(args) {
         // Create TokenGatedDropStage object with free mint.
-        TokenGatedDropStage memory tokenGatedDropStage = TokenGatedDropStage(
+        TokenGatedDropStage memory dropStage = TokenGatedDropStage(
             0 ether, // mint price
             200, // max mints per wallet
             uint48(block.timestamp), // start time
@@ -274,54 +256,43 @@
             false // if false, allow any fee recipient
         );
 
-        // Declare TokenGatedMintParams array.
-        TokenGatedMintParams[]
-            memory tokenGatedMintParamsArray = new TokenGatedMintParams[](
-                args.numAllowedNftToken
-            );
-
-        // Iterate over the fuzzed number of gate tokens.
-        for (uint256 i = 0; i < args.numAllowedNftToken; i++) {
-            uint256[] memory tokenIds = new uint256[](args.numMints);
-
-            for (uint256 j = 0; j < args.numMints; j++) {
-                tokenIds[j] = j;
-            }
-
-            // Deploy a gateToken, mint tokenIds to the minter and store the token's address.
-            address gateToken = _deployAndMintGateToken(args.minter, tokenIds);
-
-            vm.prank(address(token));
-            // Update token gated drop for the deployed gateToken.
-            seadrop.updateTokenGatedDrop(gateToken, tokenGatedDropStage);
-
-            // Add TokenGatedMintParams object to the array.
-            tokenGatedMintParamsArray[i] = TokenGatedMintParams(
-                gateToken,
-                tokenIds
-            );
-        }
+        uint256[] memory tokenIds = new uint256[](args.numMints);
+
+        for (uint256 j = 0; j < args.numMints; j++) {
+            tokenIds[j] = j;
+        }
+
+        // Deploy a gateToken, mint tokenIds to the minter and store the token's address.
+        address gateToken = _deployAndMintGateToken(args.minter, tokenIds);
+
+        vm.prank(address(token));
+
+        // Update token gated drop for the deployed gateToken.
+        seadrop.updateTokenGatedDrop(gateToken, dropStage);
+
+        // Keep track of the mint params.
+        TokenGatedMintParams memory mintParams = TokenGatedMintParams(
+            gateToken,
+            tokenIds
+        );
 
         // Call mintAllowedTokenHolder.
         seadrop.mintAllowedTokenHolder(
             address(token),
             args.feeRecipient,
             args.minter,
-            tokenGatedMintParamsArray
-        );
-
-        // Calculate the expected number of tokens to be minted to the minter.
-        uint256 mintQuantity = args.numAllowedNftToken * args.numMints;
+            mintParams
+        );
 
         // Check minter token balance increased.
-        assertEq(token.balanceOf(args.minter), mintQuantity);
+        assertEq(token.balanceOf(args.minter), args.numMints);
     }
 
     function testMintAllowedTokenHolder_revertNotOwner(
         FuzzInputsAllowedTokenHolders memory args
     ) public validateAllowedTokenHoldersArgs(args) {
         // Create TokenGatedDropStage object.
-        TokenGatedDropStage memory tokenGatedDropStage = TokenGatedDropStage(
+        TokenGatedDropStage memory dropStage = TokenGatedDropStage(
             0.1 ether, // mint price
             200, // max mints per wallet
             uint48(block.timestamp), // start time
@@ -332,38 +303,28 @@
             false // if false, allow any fee recipient
         );
 
-        // Declare TokenGatedMintParams array.
-        TokenGatedMintParams[]
-            memory tokenGatedMintParamsArray = new TokenGatedMintParams[](
-                args.numAllowedNftToken
-            );
-
-        // Iterate over the fuzzed number of gate tokens.
-        for (uint256 i = 0; i < args.numAllowedNftToken; i++) {
-            uint256[] memory tokenIds = new uint256[](args.numMints);
-
-            for (uint256 j = 0; j < args.numMints; j++) {
-                tokenIds[j] = j;
-            }
-
-            // Deploy a gateToken, mint tokenIds to the minter and store the token's address.
-            address gateToken = _deployAndMintGateToken(args.minter, tokenIds);
-
-            vm.prank(address(token));
-            // Update token gated drop for the deployed gateToken.
-            seadrop.updateTokenGatedDrop(gateToken, tokenGatedDropStage);
-
-            // Add TokenGatedMintParams object to the array.
-            tokenGatedMintParamsArray[i] = TokenGatedMintParams(
-                gateToken,
-                tokenIds
-            );
-        }
+        uint256[] memory tokenIds = new uint256[](args.numMints);
+
+        for (uint256 j = 0; j < args.numMints; j++) {
+            tokenIds[j] = j;
+        }
+
+        // Deploy a gateToken, mint tokenIds to the minter and store the token's address.
+        address gateToken = _deployAndMintGateToken(args.minter, tokenIds);
+
+        vm.prank(address(token));
+
+        // Update token gated drop for the deployed gateToken.
+        seadrop.updateTokenGatedDrop(gateToken, dropStage);
+
+        // Keep track of the mint params.
+        TokenGatedMintParams memory mintParams = TokenGatedMintParams(
+            gateToken,
+            tokenIds
+        );
 
         // Calculate the value to send with the transaction.
-        uint256 mintValue = args.numMints *
-            args.numAllowedNftToken *
-            tokenGatedDropStage.mintPrice;
+        uint256 mintValue = args.numMints * dropStage.mintPrice;
 
         // Create an address to attempt to mint the tokens to, that doesn't
         // own the allowed NFT tokens.
@@ -375,8 +336,8 @@
             abi.encodeWithSelector(
                 TokenGatedNotTokenOwner.selector,
                 address(token),
-                tokenGatedMintParamsArray[0].allowedNftToken,
-                tokenGatedMintParamsArray[0].allowedNftTokenIds[0]
+                gateToken,
+                tokenIds[0]
             )
         );
         // Call mintAllowedTokenHolder.
@@ -384,7 +345,7 @@
             address(token),
             args.feeRecipient,
             notOwner,
-            tokenGatedMintParamsArray
+            mintParams
         );
     }
 
@@ -392,7 +353,7 @@
         FuzzInputsAllowedTokenHolders memory args
     ) public validateAllowedTokenHoldersArgs(args) {
         // Create TokenGatedDropStage object with restricted fee recipients.
-        TokenGatedDropStage memory tokenGatedDropStage = TokenGatedDropStage(
+        TokenGatedDropStage memory dropStage = TokenGatedDropStage(
             0.1 ether, // mint price
             200, // max mints per wallet
             uint48(block.timestamp), // start time
@@ -403,38 +364,27 @@
             true // restrict fee recipients
         );
 
-        // Declare TokenGatedMintParams array.
-        TokenGatedMintParams[]
-            memory tokenGatedMintParamsArray = new TokenGatedMintParams[](
-                args.numAllowedNftToken
-            );
-
-        // Iterate over the fuzzed number of gate tokens.
-        for (uint256 i = 0; i < args.numAllowedNftToken; i++) {
-            uint256[] memory tokenIds = new uint256[](args.numMints);
-
-            for (uint256 j = 0; j < args.numMints; j++) {
-                tokenIds[j] = j;
-            }
-
-            // Deploy a gateToken, mint tokenIds to the minter and store the token's address.
-            address gateToken = _deployAndMintGateToken(args.minter, tokenIds);
-
-            vm.prank(address(token));
-            // Update token gated drop for the deployed gateToken.
-            seadrop.updateTokenGatedDrop(gateToken, tokenGatedDropStage);
-
-            // Add TokenGatedMintParams object to the array.
-            tokenGatedMintParamsArray[i] = TokenGatedMintParams(
-                gateToken,
-                tokenIds
-            );
-        }
-
+        uint256[] memory tokenIds = new uint256[](args.numMints);
+
+        for (uint256 j = 0; j < args.numMints; j++) {
+            tokenIds[j] = j;
+        }
+
+        // Deploy a gateToken, mint tokenIds to the minter and store the token's address.
+        address gateToken = _deployAndMintGateToken(args.minter, tokenIds);
+
+        vm.prank(address(token));
+
+        // Update token gated drop for the deployed gateToken.
+        seadrop.updateTokenGatedDrop(gateToken, dropStage);
+
+        // Keep track of the mint params.
+        TokenGatedMintParams memory mintParams = TokenGatedMintParams(
+            gateToken,
+            tokenIds
+        );
         // Calculate the value to send with the transaction.
-        uint256 mintValue = args.numMints *
-            args.numAllowedNftToken *
-            tokenGatedDropStage.mintPrice;
+        uint256 mintValue = args.numMints * dropStage.mintPrice;
 
         // Expect the call to fail since the passed in fee recipient
         // is not allowed.
@@ -446,7 +396,7 @@
             address(token),
             args.feeRecipient,
             args.minter,
-            tokenGatedMintParamsArray
+            mintParams
         );
     }
 }