--- conflicted
+++ resolved
@@ -48,25 +48,7 @@
     enabled: process.env.REPORT_GAS !== undefined,
     currency: "USD",
   },
-<<<<<<< HEAD
-  preprocess: {
-    eachLine: (hre) => ({
-      transform: (line: string) => {
-        if (line.match(/ from "/i)) {
-          getRemappings().forEach(([find, replace]: string[]) => {
-            if (line.match(find)) {
-              line = line.replace(find, replace);
-            }
-          });
-        }
-        return line;
-      },
-    }),
-  },
-  paths: { sources: "./src" },
-=======
   paths: { sources: "./temp-src-coverage" },
->>>>>>> ce299aee
 };
 
 export default config;